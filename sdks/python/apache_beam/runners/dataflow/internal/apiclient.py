#
# Licensed to the Apache Software Foundation (ASF) under one or more
# contributor license agreements.  See the NOTICE file distributed with
# this work for additional information regarding copyright ownership.
# The ASF licenses this file to You under the Apache License, Version 2.0
# (the "License"); you may not use this file except in compliance with
# the License.  You may obtain a copy of the License at
#
#    http://www.apache.org/licenses/LICENSE-2.0
#
# Unless required by applicable law or agreed to in writing, software
# distributed under the License is distributed on an "AS IS" BASIS,
# WITHOUT WARRANTIES OR CONDITIONS OF ANY KIND, either express or implied.
# See the License for the specific language governing permissions and
# limitations under the License.
#

""" For internal use only. No backwards compatibility guarantees.

Dataflow client utility functions."""

# pytype: skip-file
# To regenerate the client:
# pip install google-apitools[cli]
# gen_client --discovery_url=cloudbuild.v1 --overwrite \
#  --outdir=apache_beam/runners/dataflow/internal/clients/cloudbuild \
#  --root_package=. client

import codecs
from functools import partial
import getpass
import hashlib
import io
import json
import logging
import os
import random
import string

import pkg_resources
import re
import sys
import time
import warnings
from copy import copy
from datetime import datetime

from apitools.base.py import encoding
from apitools.base.py import exceptions

from apache_beam import version as beam_version
from apache_beam.internal.gcp.auth import get_service_credentials
from apache_beam.internal.gcp.json_value import to_json_value
from apache_beam.internal.http_client import get_new_http
from apache_beam.io.filesystems import FileSystems
from apache_beam.io.gcp.gcsfilesystem import GCSFileSystem
from apache_beam.io.gcp.internal.clients import storage
from apache_beam.options.pipeline_options import DebugOptions
from apache_beam.options.pipeline_options import GoogleCloudOptions
from apache_beam.options.pipeline_options import StandardOptions
from apache_beam.options.pipeline_options import WorkerOptions
from apache_beam.portability import common_urns
from apache_beam.portability.api import beam_runner_api_pb2
from apache_beam.runners.dataflow.internal import names
from apache_beam.runners.dataflow.internal.clients import dataflow
from apache_beam.runners.dataflow.internal.names import PropertyNames
from apache_beam.runners.internal import names as shared_names
from apache_beam.runners.portability.stager import Stager
from apache_beam.transforms import DataflowDistributionCounter
from apache_beam.transforms import cy_combiners
from apache_beam.transforms.display import DisplayData
from apache_beam.transforms.environments import is_apache_beam_container
from apache_beam.utils import retry
from apache_beam.utils import proto_utils

# Environment version information. It is passed to the service during a
# a job submission and is used by the service to establish what features
# are expected by the workers.
_LEGACY_ENVIRONMENT_MAJOR_VERSION = '8'
_FNAPI_ENVIRONMENT_MAJOR_VERSION = '8'

_LOGGER = logging.getLogger(__name__)

_PYTHON_VERSIONS_SUPPORTED_BY_DATAFLOW = ['3.6', '3.7', '3.8', '3.9']


class Step(object):
  """Wrapper for a dataflow Step protobuf."""
  def __init__(self, step_kind, step_name, additional_properties=None):
    self.step_kind = step_kind
    self.step_name = step_name
    self.proto = dataflow.Step(kind=step_kind, name=step_name)
    self.proto.properties = {}
    self._additional_properties = []

    if additional_properties is not None:
      for (n, v, t) in additional_properties:
        self.add_property(n, v, t)

  def add_property(self, name, value, with_type=False):
    self._additional_properties.append((name, value, with_type))
    self.proto.properties.additionalProperties.append(
        dataflow.Step.PropertiesValue.AdditionalProperty(
            key=name, value=to_json_value(value, with_type=with_type)))

  def _get_outputs(self):
    """Returns a list of all output labels for a step."""
    outputs = []
    for p in self.proto.properties.additionalProperties:
      if p.key == PropertyNames.OUTPUT_INFO:
        for entry in p.value.array_value.entries:
          for entry_prop in entry.object_value.properties:
            if entry_prop.key == PropertyNames.OUTPUT_NAME:
              outputs.append(entry_prop.value.string_value)
    return outputs

  def __reduce__(self):
    """Reduce hook for pickling the Step class more easily."""
    return (Step, (self.step_kind, self.step_name, self._additional_properties))

  def get_output(self, tag=None):
    """Returns name if it is one of the outputs or first output if name is None.

    Args:
      tag: tag of the output as a string or None if we want to get the
        name of the first output.

    Returns:
      The name of the output associated with the tag or the first output
      if tag was None.

    Raises:
      ValueError: if the tag does not exist within outputs.
    """
    outputs = self._get_outputs()
    if tag is None or len(outputs) == 1:
      return outputs[0]
    else:
      if tag not in outputs:
        raise ValueError('Cannot find named output: %s in %s.' % (tag, outputs))
      return tag


class Environment(object):
  """Wrapper for a dataflow Environment protobuf."""
  def __init__(
      self,
      packages,
      options,
      environment_version,
      proto_pipeline_staged_url,
      proto_pipeline=None):
    self.standard_options = options.view_as(StandardOptions)
    self.google_cloud_options = options.view_as(GoogleCloudOptions)
    self.worker_options = options.view_as(WorkerOptions)
    self.debug_options = options.view_as(DebugOptions)
    self.pipeline_url = proto_pipeline_staged_url
    self.proto = dataflow.Environment()
    self.proto.clusterManagerApiService = GoogleCloudOptions.COMPUTE_API_SERVICE
    self.proto.dataset = '{}/cloud_dataflow'.format(
        GoogleCloudOptions.BIGQUERY_API_SERVICE)
    self.proto.tempStoragePrefix = (
        self.google_cloud_options.temp_location.replace(
            'gs:/', GoogleCloudOptions.STORAGE_API_SERVICE))
    if self.worker_options.worker_region:
      self.proto.workerRegion = self.worker_options.worker_region
    if self.worker_options.worker_zone:
      self.proto.workerZone = self.worker_options.worker_zone
    # User agent information.
    self.proto.userAgent = dataflow.Environment.UserAgentValue()
    self.local = 'localhost' in self.google_cloud_options.dataflow_endpoint
    self._proto_pipeline = proto_pipeline

    if self.google_cloud_options.service_account_email:
      self.proto.serviceAccountEmail = (
          self.google_cloud_options.service_account_email)
    if self.google_cloud_options.dataflow_kms_key:
      self.proto.serviceKmsKeyName = self.google_cloud_options.dataflow_kms_key

    self.proto.userAgent.additionalProperties.extend([
        dataflow.Environment.UserAgentValue.AdditionalProperty(
            key='name', value=to_json_value(self._get_python_sdk_name())),
        dataflow.Environment.UserAgentValue.AdditionalProperty(
            key='version', value=to_json_value(beam_version.__version__))
    ])
    # Version information.
    self.proto.version = dataflow.Environment.VersionValue()
    _verify_interpreter_version_is_supported(options)
    if self.standard_options.streaming:
      job_type = 'FNAPI_STREAMING'
    else:
      if _use_fnapi(options):
        job_type = 'FNAPI_BATCH'
      else:
        job_type = 'PYTHON_BATCH'
    self.proto.version.additionalProperties.extend([
        dataflow.Environment.VersionValue.AdditionalProperty(
            key='job_type', value=to_json_value(job_type)),
        dataflow.Environment.VersionValue.AdditionalProperty(
            key='major', value=to_json_value(environment_version))
    ])
    # TODO: Use enumerated type instead of strings for job types.
    if job_type.startswith('FNAPI_'):
      self.debug_options.experiments = self.debug_options.experiments or []

      if self.debug_options.lookup_experiment(
          'runner_harness_container_image') or _use_unified_worker(options):
        # Default image is not used if user provides a runner harness image.
        # Default runner harness image is selected by the service for unified
        # worker.
        pass
      else:
        runner_harness_override = (get_runner_harness_container_image())
        if runner_harness_override:
          self.debug_options.add_experiment(
              'runner_harness_container_image=' + runner_harness_override)
      debug_options_experiments = self.debug_options.experiments
      # Add use_multiple_sdk_containers flag if it's not already present. Do not
      # add the flag if 'no_use_multiple_sdk_containers' is present.
      # TODO: Cleanup use_multiple_sdk_containers once we deprecate Python SDK
      # till version 2.4.
      if ('use_multiple_sdk_containers' not in debug_options_experiments and
          'no_use_multiple_sdk_containers' not in debug_options_experiments):
        debug_options_experiments.append('use_multiple_sdk_containers')
    # FlexRS
    if self.google_cloud_options.flexrs_goal == 'COST_OPTIMIZED':
      self.proto.flexResourceSchedulingGoal = (
          dataflow.Environment.FlexResourceSchedulingGoalValueValuesEnum.
          FLEXRS_COST_OPTIMIZED)
    elif self.google_cloud_options.flexrs_goal == 'SPEED_OPTIMIZED':
      self.proto.flexResourceSchedulingGoal = (
          dataflow.Environment.FlexResourceSchedulingGoalValueValuesEnum.
          FLEXRS_SPEED_OPTIMIZED)
    # Experiments
    if self.debug_options.experiments:
      for experiment in self.debug_options.experiments:
        self.proto.experiments.append(experiment)
    # Worker pool(s) information.
    package_descriptors = []
    for package in packages:
      package_descriptors.append(
          dataflow.Package(
              location='%s/%s' % (
                  self.google_cloud_options.staging_location.replace(
                      'gs:/', GoogleCloudOptions.STORAGE_API_SERVICE),
                  package),
              name=package))

    pool = dataflow.WorkerPool(
        kind='local' if self.local else 'harness',
        packages=package_descriptors,
        taskrunnerSettings=dataflow.TaskRunnerSettings(
            parallelWorkerSettings=dataflow.WorkerSettings(
                baseUrl=GoogleCloudOptions.DATAFLOW_ENDPOINT,
                servicePath=self.google_cloud_options.dataflow_endpoint)))

    pool.autoscalingSettings = dataflow.AutoscalingSettings()
    # Set worker pool options received through command line.
    if self.worker_options.num_workers:
      pool.numWorkers = self.worker_options.num_workers
    if self.worker_options.max_num_workers:
      pool.autoscalingSettings.maxNumWorkers = (
          self.worker_options.max_num_workers)
    if self.worker_options.autoscaling_algorithm:
      values_enum = dataflow.AutoscalingSettings.AlgorithmValueValuesEnum
      pool.autoscalingSettings.algorithm = {
          'NONE': values_enum.AUTOSCALING_ALGORITHM_NONE,
          'THROUGHPUT_BASED': values_enum.AUTOSCALING_ALGORITHM_BASIC,
      }.get(self.worker_options.autoscaling_algorithm)
    if self.worker_options.machine_type:
      pool.machineType = self.worker_options.machine_type
    if self.worker_options.disk_size_gb:
      pool.diskSizeGb = self.worker_options.disk_size_gb
    if self.worker_options.disk_type:
      pool.diskType = self.worker_options.disk_type
    if self.worker_options.zone:
      pool.zone = self.worker_options.zone
    if self.worker_options.network:
      pool.network = self.worker_options.network
    if self.worker_options.subnetwork:
      pool.subnetwork = self.worker_options.subnetwork

    # Setting worker pool sdk_harness_container_images option for supported
    # Dataflow workers.
    environments_to_use = self._get_environments_from_tranforms()

    # Adding container images for other SDKs that may be needed for
    # cross-language pipelines.
    for id, environment in environments_to_use:
      if environment.urn != common_urns.environments.DOCKER.urn:
        raise Exception(
            'Dataflow can only execute pipeline steps in Docker environments.'
            ' Received %r.' % environment)
      environment_payload = proto_utils.parse_Bytes(
          environment.payload, beam_runner_api_pb2.DockerPayload)
      container_image_url = environment_payload.container_image
      container_image = dataflow.SdkHarnessContainerImage()
      container_image.containerImage = container_image_url
      container_image.useSingleCorePerContainer = (
          common_urns.protocols.MULTI_CORE_BUNDLE_PROCESSING not in
          environment.capabilities)
      container_image.environmentId = id
      for capability in environment.capabilities:
        container_image.capabilities.append(capability)
      pool.sdkHarnessContainerImages.append(container_image)

<<<<<<< HEAD
    if not _use_fnapi(options):
=======
    if not _use_fnapi(options) or not pool.sdkHarnessContainerImages:
>>>>>>> ddd95c53
      pool.workerHarnessContainerImage = (
          get_container_image_from_options(options))
    elif len(pool.sdkHarnessContainerImages) == 1:
      # Dataflow expects a value here when there is only one environment.
      pool.workerHarnessContainerImage = (
          pool.sdkHarnessContainerImages[0].containerImage)

    if self.debug_options.number_of_worker_harness_threads:
      pool.numThreadsPerWorker = (
          self.debug_options.number_of_worker_harness_threads)
    if self.worker_options.use_public_ips is not None:
      if self.worker_options.use_public_ips:
        pool.ipConfiguration = (
            dataflow.WorkerPool.IpConfigurationValueValuesEnum.WORKER_IP_PUBLIC)
      else:
        pool.ipConfiguration = (
            dataflow.WorkerPool.IpConfigurationValueValuesEnum.WORKER_IP_PRIVATE
        )

    if self.standard_options.streaming:
      # Use separate data disk for streaming.
      disk = dataflow.Disk()
      if self.local:
        disk.diskType = 'local'
      if self.worker_options.disk_type:
        disk.diskType = self.worker_options.disk_type
      pool.dataDisks.append(disk)
    self.proto.workerPools.append(pool)

    sdk_pipeline_options = options.get_all_options()
    if sdk_pipeline_options:
      self.proto.sdkPipelineOptions = (
          dataflow.Environment.SdkPipelineOptionsValue())

      options_dict = {
          k: v
          for k, v in sdk_pipeline_options.items() if v is not None
      }
      options_dict["pipelineUrl"] = proto_pipeline_staged_url
      self.proto.sdkPipelineOptions.additionalProperties.append(
          dataflow.Environment.SdkPipelineOptionsValue.AdditionalProperty(
              key='options', value=to_json_value(options_dict)))

      dd = DisplayData.create_from_options(options)
      items = [item.get_dict() for item in dd.items]
      self.proto.sdkPipelineOptions.additionalProperties.append(
          dataflow.Environment.SdkPipelineOptionsValue.AdditionalProperty(
              key='display_data', value=to_json_value(items)))

    if self.google_cloud_options.dataflow_service_options:
      for option in self.google_cloud_options.dataflow_service_options:
        self.proto.serviceOptions.append(option)

    if self.google_cloud_options.enable_hot_key_logging:
      self.proto.debugOptions = dataflow.DebugOptions(enableHotKeyLogging=True)

  def _get_environments_from_tranforms(self):
    if not self._proto_pipeline:
      return []

    environment_ids = set(
        transform.environment_id
        for transform in self._proto_pipeline.components.transforms.values()
        if transform.environment_id)

    return [(id, self._proto_pipeline.components.environments[id])
            for id in environment_ids]

  def _get_python_sdk_name(self):
    python_version = '%d.%d' % (sys.version_info[0], sys.version_info[1])
    return 'Apache Beam Python %s SDK' % python_version


class Job(object):
  """Wrapper for a dataflow Job protobuf."""
  def __str__(self):
    def encode_shortstrings(input_buffer, errors='strict'):
      """Encoder (from Unicode) that suppresses long base64 strings."""
      original_len = len(input_buffer)
      if original_len > 150:
        if self.base64_str_re.match(input_buffer):
          input_buffer = '<string of %d bytes>' % original_len
          input_buffer = input_buffer.encode('ascii', errors=errors)
        else:
          matched = self.coder_str_re.match(input_buffer)
          if matched:
            input_buffer = '%s<string of %d bytes>' % (
                matched.group(1), matched.end(2) - matched.start(2))
            input_buffer = input_buffer.encode('ascii', errors=errors)
      return input_buffer, original_len

    def decode_shortstrings(input_buffer, errors='strict'):
      """Decoder (to Unicode) that suppresses long base64 strings."""
      shortened, length = encode_shortstrings(input_buffer, errors)
      return str(shortened), length

    def shortstrings_registerer(encoding_name):
      if encoding_name == 'shortstrings':
        return codecs.CodecInfo(
            name='shortstrings',
            encode=encode_shortstrings,
            decode=decode_shortstrings)
      return None

    codecs.register(shortstrings_registerer)

    # Use json "dump string" method to get readable formatting;
    # further modify it to not output too-long strings, aimed at the
    # 10,000+ character hex-encoded "serialized_fn" values.
    return json.dumps(
        json.loads(encoding.MessageToJson(self.proto)),
        indent=2,
        sort_keys=True)

  @staticmethod
  def _build_default_job_name(user_name):
    """Generates a default name for a job.

    user_name is lowercased, and any characters outside of [-a-z0-9]
    are removed. If necessary, the user_name is truncated to shorten
    the job name to 63 characters."""
    user_name = re.sub('[^-a-z0-9]', '', user_name.lower())
    date_component = datetime.utcnow().strftime('%m%d%H%M%S-%f')
    app_user_name = 'beamapp-{}'.format(user_name)
    # append 8 random alphanumeric characters to avoid collisions.
    random_component = ''.join(
        random.choices(string.ascii_lowercase + string.digits, k=8))
    job_name = '{}-{}-{}'.format(
        app_user_name, date_component, random_component)
    if len(job_name) > 63:
      job_name = '{}-{}-{}'.format(
          app_user_name[:-(len(job_name) - 63)],
          date_component,
          random_component)
    return job_name

  @staticmethod
  def default_job_name(job_name):
    if job_name is None:
      job_name = Job._build_default_job_name(getpass.getuser())
    return job_name

  def __init__(self, options, proto_pipeline):
    self.options = options
    self.proto_pipeline = proto_pipeline
    self.google_cloud_options = options.view_as(GoogleCloudOptions)
    if not self.google_cloud_options.job_name:
      self.google_cloud_options.job_name = self.default_job_name(
          self.google_cloud_options.job_name)

    required_google_cloud_options = ['project', 'job_name', 'temp_location']
    missing = [
        option for option in required_google_cloud_options
        if not getattr(self.google_cloud_options, option)
    ]
    if missing:
      raise ValueError(
          'Missing required configuration parameters: %s' % missing)

    if not self.google_cloud_options.staging_location:
      _LOGGER.info(
          'Defaulting to the temp_location as staging_location: %s',
          self.google_cloud_options.temp_location)
      (
          self.google_cloud_options.staging_location
      ) = self.google_cloud_options.temp_location

    self.root_staging_location = self.google_cloud_options.staging_location

    # Make the staging and temp locations job name and time specific. This is
    # needed to avoid clashes between job submissions using the same staging
    # area or team members using same job names. This method is not entirely
    # foolproof since two job submissions with same name can happen at exactly
    # the same time. However the window is extremely small given that
    # time.time() has at least microseconds granularity. We add the suffix only
    # for GCS staging locations where the potential for such clashes is high.
    if self.google_cloud_options.staging_location.startswith('gs://'):
      path_suffix = '%s.%f' % (self.google_cloud_options.job_name, time.time())
      self.google_cloud_options.staging_location = FileSystems.join(
          self.google_cloud_options.staging_location, path_suffix)
      self.google_cloud_options.temp_location = FileSystems.join(
          self.google_cloud_options.temp_location, path_suffix)

    self.proto = dataflow.Job(name=self.google_cloud_options.job_name)
    if self.options.view_as(StandardOptions).streaming:
      self.proto.type = dataflow.Job.TypeValueValuesEnum.JOB_TYPE_STREAMING
    else:
      self.proto.type = dataflow.Job.TypeValueValuesEnum.JOB_TYPE_BATCH
    if self.google_cloud_options.update:
      self.proto.replaceJobId = self.job_id_for_name(self.proto.name)
      if self.google_cloud_options.transform_name_mapping:
        self.proto.transformNameMapping = (
            dataflow.Job.TransformNameMappingValue())
        for _, (key, value) in enumerate(
            self.google_cloud_options.transform_name_mapping.items()):
          self.proto.transformNameMapping.additionalProperties.append(
              dataflow.Job.TransformNameMappingValue.AdditionalProperty(
                  key=key, value=value))
    if self.google_cloud_options.create_from_snapshot:
      self.proto.createdFromSnapshotId = (
          self.google_cloud_options.create_from_snapshot)
    # Labels.
    if self.google_cloud_options.labels:
      self.proto.labels = dataflow.Job.LabelsValue()
      for label in self.google_cloud_options.labels:
        parts = label.split('=', 1)
        key = parts[0]
        value = parts[1] if len(parts) > 1 else ''
        self.proto.labels.additionalProperties.append(
            dataflow.Job.LabelsValue.AdditionalProperty(key=key, value=value))

    # Client Request ID
    self.proto.clientRequestId = '{}-{}'.format(
        datetime.utcnow().strftime('%Y%m%d%H%M%S%f'),
        random.randrange(9000) + 1000)

    self.base64_str_re = re.compile(r'^[A-Za-z0-9+/]*=*$')
    self.coder_str_re = re.compile(r'^([A-Za-z]+\$)([A-Za-z0-9+/]*=*)$')

  def job_id_for_name(self, job_name):
    return DataflowApplicationClient(
        self.google_cloud_options).job_id_for_name(job_name)

  def json(self):
    return encoding.MessageToJson(self.proto)

  def __reduce__(self):
    """Reduce hook for pickling the Job class more easily."""
    return (Job, (self.options, ))


class DataflowApplicationClient(object):
  _HASH_CHUNK_SIZE = 1024 * 8
  _GCS_CACHE_PREFIX = "artifact_cache"
  """A Dataflow API client used by application code to create and query jobs."""
  def __init__(self, options, root_staging_location=None):
    """Initializes a Dataflow API client object."""
    self.standard_options = options.view_as(StandardOptions)
    self.google_cloud_options = options.view_as(GoogleCloudOptions)
    self._enable_caching = self.google_cloud_options.enable_artifact_caching
    self._root_staging_location = (
        root_staging_location or self.google_cloud_options.staging_location)

    if _use_fnapi(options):
      self.environment_version = _FNAPI_ENVIRONMENT_MAJOR_VERSION
    else:
      self.environment_version = _LEGACY_ENVIRONMENT_MAJOR_VERSION

    if self.google_cloud_options.no_auth:
      credentials = None
    else:
      credentials = get_service_credentials()

    http_client = get_new_http()
    self._client = dataflow.DataflowV1b3(
        url=self.google_cloud_options.dataflow_endpoint,
        credentials=credentials,
        get_credentials=(not self.google_cloud_options.no_auth),
        http=http_client,
        response_encoding=get_response_encoding())
    self._storage_client = storage.StorageV1(
        url='https://www.googleapis.com/storage/v1',
        credentials=credentials,
        get_credentials=(not self.google_cloud_options.no_auth),
        http=http_client,
        response_encoding=get_response_encoding())
    self._sdk_image_overrides = self._get_sdk_image_overrides(options)

  def _get_sdk_image_overrides(self, pipeline_options):
    worker_options = pipeline_options.view_as(WorkerOptions)
    sdk_overrides = worker_options.sdk_harness_container_image_overrides
    return (
        dict(s.split(',', 1) for s in sdk_overrides) if sdk_overrides else {})

  @staticmethod
  def _compute_sha256(file):
    hasher = hashlib.sha256()
    with open(file, 'rb') as f:
      for chunk in iter(partial(f.read,
                                DataflowApplicationClient._HASH_CHUNK_SIZE),
                        b""):
        hasher.update(chunk)
    return hasher.hexdigest()

  def _cached_location(self, sha256):
    sha_prefix = sha256[0:2]
    return FileSystems.join(
        self._root_staging_location,
        DataflowApplicationClient._GCS_CACHE_PREFIX,
        sha_prefix,
        sha256)

  def _gcs_file_copy(self, from_path, to_path, sha256):
    if self._enable_caching and sha256:
      self._cached_gcs_file_copy(from_path, to_path, sha256)
    else:
      self._uncached_gcs_file_copy(from_path, to_path)

  def _cached_gcs_file_copy(self, from_path, to_path, sha256):
    cached_path = self._cached_location(sha256)
    if FileSystems.exists(cached_path):
      _LOGGER.info(
          'Skipping upload of %s because it already exists at %s',
          to_path,
          cached_path)
    else:
      self._uncached_gcs_file_copy(from_path, cached_path)

    FileSystems.copy(
        source_file_names=[cached_path], destination_file_names=[to_path])
    _LOGGER.info('Copied cached artifact from %s to %s', from_path, to_path)

  @retry.with_exponential_backoff(
      retry_filter=retry.retry_on_server_errors_and_timeout_filter)
  def _uncached_gcs_file_copy(self, from_path, to_path):
    to_folder, to_name = os.path.split(to_path)
    total_size = os.path.getsize(from_path)
    with open(from_path, 'rb') as f:
      self.stage_file(to_folder, to_name, f, total_size=total_size)

  def _stage_resources(self, pipeline, options):
    google_cloud_options = options.view_as(GoogleCloudOptions)
    if google_cloud_options.staging_location is None:
      raise RuntimeError('The --staging_location option must be specified.')
    if google_cloud_options.temp_location is None:
      raise RuntimeError('The --temp_location option must be specified.')

    resources = []
    staged_paths = {}
    staged_hashes = {}
    for _, env in sorted(pipeline.components.environments.items(),
                         key=lambda kv: kv[0]):
      for dep in env.dependencies:
        if dep.type_urn != common_urns.artifact_types.FILE.urn:
          raise RuntimeError('unsupported artifact type %s' % dep.type_urn)
        if dep.role_urn != common_urns.artifact_roles.STAGING_TO.urn:
          raise RuntimeError('unsupported role type %s' % dep.role_urn)
        type_payload = beam_runner_api_pb2.ArtifactFilePayload.FromString(
            dep.type_payload)
        role_payload = (
            beam_runner_api_pb2.ArtifactStagingToRolePayload.FromString(
                dep.role_payload))
        if self._enable_caching and not type_payload.sha256:
          type_payload.sha256 = self._compute_sha256(type_payload.path)

        if type_payload.sha256 and type_payload.sha256 in staged_hashes:
          _LOGGER.info(
              'Found duplicated artifact sha256: %s (%s)',
              type_payload.path,
              type_payload.sha256)
          staged_name = staged_hashes[type_payload.sha256]
          dep.role_payload = beam_runner_api_pb2.ArtifactStagingToRolePayload(
              staged_name=staged_name).SerializeToString()
        elif type_payload.path and type_payload.path in staged_paths:
          _LOGGER.info(
              'Found duplicated artifact path: %s (%s)',
              type_payload.path,
              type_payload.sha256)
          staged_name = staged_paths[type_payload.path]
          dep.role_payload = beam_runner_api_pb2.ArtifactStagingToRolePayload(
              staged_name=staged_name).SerializeToString()
        else:
          staged_name = role_payload.staged_name
          resources.append(
              (type_payload.path, staged_name, type_payload.sha256))
          staged_paths[type_payload.path] = staged_name
          staged_hashes[type_payload.sha256] = staged_name

        if FileSystems.get_scheme(
            google_cloud_options.staging_location) == GCSFileSystem.scheme():
          dep.type_urn = common_urns.artifact_types.URL.urn
          dep.type_payload = beam_runner_api_pb2.ArtifactUrlPayload(
              url=FileSystems.join(
                  google_cloud_options.staging_location, staged_name),
              sha256=type_payload.sha256).SerializeToString()
        else:
          dep.type_payload = beam_runner_api_pb2.ArtifactFilePayload(
              path=FileSystems.join(
                  google_cloud_options.staging_location, staged_name),
              sha256=type_payload.sha256).SerializeToString()

    resource_stager = _LegacyDataflowStager(self)
    staged_resources = resource_stager.stage_job_resources(
        resources, staging_location=google_cloud_options.staging_location)
    return staged_resources

  def stage_file(
      self,
      gcs_or_local_path,
      file_name,
      stream,
      mime_type='application/octet-stream',
      total_size=None):
    """Stages a file at a GCS or local path with stream-supplied contents."""
    if not gcs_or_local_path.startswith('gs://'):
      local_path = FileSystems.join(gcs_or_local_path, file_name)
      _LOGGER.info('Staging file locally to %s', local_path)
      with open(local_path, 'wb') as f:
        f.write(stream.read())
      return
    gcs_location = FileSystems.join(gcs_or_local_path, file_name)
    bucket, name = gcs_location[5:].split('/', 1)

    request = storage.StorageObjectsInsertRequest(bucket=bucket, name=name)
    start_time = time.time()
    _LOGGER.info('Starting GCS upload to %s...', gcs_location)
    upload = storage.Upload(stream, mime_type, total_size)
    try:
      response = self._storage_client.objects.Insert(request, upload=upload)
    except exceptions.HttpError as e:
      reportable_errors = {
          403: 'access denied',
          404: 'bucket not found',
      }
      if e.status_code in reportable_errors:
        raise IOError((
            'Could not upload to GCS path %s: %s. Please verify '
            'that credentials are valid and that you have write '
            'access to the specified path.') %
                      (gcs_or_local_path, reportable_errors[e.status_code]))
      raise
    _LOGGER.info(
        'Completed GCS upload to %s in %s seconds.',
        gcs_location,
        int(time.time() - start_time))
    return response

  @retry.no_retries  # Using no_retries marks this as an integration point.
  def create_job(self, job):
    """Creates job description. May stage and/or submit for remote execution."""
    self.create_job_description(job)

    # Stage and submit the job when necessary
    dataflow_job_file = job.options.view_as(DebugOptions).dataflow_job_file
    template_location = (
        job.options.view_as(GoogleCloudOptions).template_location)

    if job.options.view_as(DebugOptions).lookup_experiment('upload_graph'):
      # For Runner V2, also set portable job submission.
      if _use_unified_worker(job.options):
        job.options.view_as(DebugOptions).add_experiment(
            'use_portable_job_submission')
      self.stage_file(
          job.options.view_as(GoogleCloudOptions).staging_location,
          "dataflow_graph.json",
          io.BytesIO(job.json().encode('utf-8')))
      del job.proto.steps[:]
      job.proto.stepsLocation = FileSystems.join(
          job.options.view_as(GoogleCloudOptions).staging_location,
          "dataflow_graph.json")

    # template file generation should be placed immediately before the
    # conditional API call.
    job_location = template_location or dataflow_job_file
    if job_location:
      gcs_or_local_path = os.path.dirname(job_location)
      file_name = os.path.basename(job_location)
      self.stage_file(
          gcs_or_local_path, file_name, io.BytesIO(job.json().encode('utf-8')))

    if not template_location:
      return self.submit_job_description(job)

    _LOGGER.info(
        'A template was just created at location %s', template_location)
    return None

  @staticmethod
  def _update_container_image_for_dataflow(beam_container_image_url):
    # By default Dataflow pipelines use containers hosted in Dataflow GCR
    # instead of Docker Hub.
    image_suffix = beam_container_image_url.rsplit('/', 1)[1]
    return names.DATAFLOW_CONTAINER_IMAGE_REPOSITORY + '/' + image_suffix

  @staticmethod
  def _apply_sdk_environment_overrides(
      proto_pipeline, sdk_overrides, pipeline_options):
    # Updates container image URLs for Dataflow.
    # For a given container image URL
    # * If a matching override has been provided that will be used.
    # * For improved performance, External Apache Beam container images that are
    #   not explicitly overridden will be
    #   updated to use GCR copies instead of directly downloading from the
    #   Docker Hub.

    current_sdk_container_image = get_container_image_from_options(
        pipeline_options)

    for environment in proto_pipeline.components.environments.values():
      docker_payload = proto_utils.parse_Bytes(
          environment.payload, beam_runner_api_pb2.DockerPayload)
      overridden = False
      new_container_image = docker_payload.container_image
      for pattern, override in sdk_overrides.items():
        new_container_image = re.sub(pattern, override, new_container_image)
        if new_container_image != docker_payload.container_image:
          overridden = True

      # Container of the current (Python) SDK is overridden separately, hence
      # not updated here.
      if (is_apache_beam_container(new_container_image) and not overridden and
          new_container_image != current_sdk_container_image):
        new_container_image = (
            DataflowApplicationClient._update_container_image_for_dataflow(
                docker_payload.container_image))

      if not new_container_image:
        raise ValueError(
            'SDK Docker container image has to be a non-empty string')

      new_payload = copy(docker_payload)
      new_payload.container_image = new_container_image
      environment.payload = new_payload.SerializeToString()

  def create_job_description(self, job):
    """Creates a job described by the workflow proto."""
    DataflowApplicationClient._apply_sdk_environment_overrides(
        job.proto_pipeline, self._sdk_image_overrides, job.options)

    # Stage other resources for the SDK harness
    resources = self._stage_resources(job.proto_pipeline, job.options)

    # Stage proto pipeline.
    self.stage_file(
        job.google_cloud_options.staging_location,
        shared_names.STAGED_PIPELINE_FILENAME,
        io.BytesIO(job.proto_pipeline.SerializeToString()))

    job.proto.environment = Environment(
        proto_pipeline_staged_url=FileSystems.join(
            job.google_cloud_options.staging_location,
            shared_names.STAGED_PIPELINE_FILENAME),
        packages=resources,
        options=job.options,
        environment_version=self.environment_version,
        proto_pipeline=job.proto_pipeline).proto
    _LOGGER.debug('JOB: %s', job)

  @retry.with_exponential_backoff(num_retries=3, initial_delay_secs=3)
  def get_job_metrics(self, job_id):
    request = dataflow.DataflowProjectsLocationsJobsGetMetricsRequest()
    request.jobId = job_id
    request.location = self.google_cloud_options.region
    request.projectId = self.google_cloud_options.project
    try:
      response = self._client.projects_locations_jobs.GetMetrics(request)
    except exceptions.BadStatusCodeError as e:
      _LOGGER.error(
          'HTTP status %d. Unable to query metrics', e.response.status)
      raise
    return response

  @retry.with_exponential_backoff(num_retries=3)
  def submit_job_description(self, job):
    """Creates and excutes a job request."""
    request = dataflow.DataflowProjectsLocationsJobsCreateRequest()
    request.projectId = self.google_cloud_options.project
    request.location = self.google_cloud_options.region
    request.job = job.proto

    try:
      response = self._client.projects_locations_jobs.Create(request)
    except exceptions.BadStatusCodeError as e:
      _LOGGER.error(
          'HTTP status %d trying to create job'
          ' at dataflow service endpoint %s',
          e.response.status,
          self.google_cloud_options.dataflow_endpoint)
      _LOGGER.fatal('details of server error: %s', e)
      raise

    if response.clientRequestId and \
        response.clientRequestId != job.proto.clientRequestId:
      if self.google_cloud_options.update:
        raise DataflowJobAlreadyExistsError(
            "The job named %s with id: %s has already been updated into job "
            "id: %s and cannot be updated again." %
            (response.name, job.proto.replaceJobId, response.id))
      else:
        raise DataflowJobAlreadyExistsError(
            'There is already active job named %s with id: %s. If you want to '
            'submit a second job, try again by setting a different name using '
            '--job_name.' % (response.name, response.id))

    _LOGGER.info('Create job: %s', response)
    # The response is a Job proto with the id for the new job.
    _LOGGER.info('Created job with id: [%s]', response.id)
    _LOGGER.info('Submitted job: %s', response.id)
    _LOGGER.info(
        'To access the Dataflow monitoring console, please navigate to '
        'https://console.cloud.google.com/dataflow/jobs/%s/%s?project=%s',
        self.google_cloud_options.region,
        response.id,
        self.google_cloud_options.project)

    return response

  @retry.with_exponential_backoff()  # Using retry defaults from utils/retry.py
  def modify_job_state(self, job_id, new_state):
    """Modify the run state of the job.

    Args:
      job_id: The id of the job.
      new_state: A string representing the new desired state. It could be set to
      either 'JOB_STATE_DONE', 'JOB_STATE_CANCELLED' or 'JOB_STATE_DRAINING'.

    Returns:
      True if the job was modified successfully.
    """
    if new_state == 'JOB_STATE_DONE':
      new_state = dataflow.Job.RequestedStateValueValuesEnum.JOB_STATE_DONE
    elif new_state == 'JOB_STATE_CANCELLED':
      new_state = dataflow.Job.RequestedStateValueValuesEnum.JOB_STATE_CANCELLED
    elif new_state == 'JOB_STATE_DRAINING':
      new_state = dataflow.Job.RequestedStateValueValuesEnum.JOB_STATE_DRAINING
    else:
      # Other states could only be set by the service.
      return False

    request = dataflow.DataflowProjectsLocationsJobsUpdateRequest()
    request.jobId = job_id
    request.projectId = self.google_cloud_options.project
    request.location = self.google_cloud_options.region
    request.job = dataflow.Job(requestedState=new_state)

    self._client.projects_locations_jobs.Update(request)
    return True

  @retry.with_exponential_backoff(
      retry_filter=retry.retry_on_server_errors_and_notfound_filter)
  def get_job(self, job_id):
    """Gets the job status for a submitted job.

    Args:
      job_id: A string representing the job_id for the workflow as returned
        by the a create_job() request.

    Returns:
      A Job proto. See below for interesting fields.

    The Job proto returned from a get_job() request contains some interesting
    fields:
      currentState: An object representing the current state of the job. The
        string representation of the object (str() result) has the following
        possible values: JOB_STATE_UNKNONW, JOB_STATE_STOPPED,
        JOB_STATE_RUNNING, JOB_STATE_DONE, JOB_STATE_FAILED,
        JOB_STATE_CANCELLED.
      createTime: UTC time when the job was created
        (e.g. '2015-03-10T00:01:53.074Z')
      currentStateTime: UTC time for the current state of the job.
    """
    request = dataflow.DataflowProjectsLocationsJobsGetRequest()
    request.jobId = job_id
    request.projectId = self.google_cloud_options.project
    request.location = self.google_cloud_options.region
    response = self._client.projects_locations_jobs.Get(request)
    return response

  @retry.with_exponential_backoff(
      retry_filter=retry.retry_on_server_errors_and_notfound_filter)
  def list_messages(
      self,
      job_id,
      start_time=None,
      end_time=None,
      page_token=None,
      minimum_importance=None):
    """List messages associated with the execution of a job.

    Args:
      job_id: A string representing the job_id for the workflow as returned
        by the a create_job() request.
      start_time: If specified, only messages generated after the start time
        will be returned, otherwise all messages since job started will be
        returned. The value is a string representing UTC time
        (e.g., '2015-08-18T21:03:50.644Z')
      end_time: If specified, only messages generated before the end time
        will be returned, otherwise all messages up to current time will be
        returned. The value is a string representing UTC time
        (e.g., '2015-08-18T21:03:50.644Z')
      page_token: A string to be used as next page token if the list call
        returned paginated results.
      minimum_importance: Filter for messages based on importance. The possible
        string values in increasing order of importance are: JOB_MESSAGE_DEBUG,
        JOB_MESSAGE_DETAILED, JOB_MESSAGE_BASIC, JOB_MESSAGE_WARNING,
        JOB_MESSAGE_ERROR. For example, a filter set on warning will allow only
        warnings and errors and exclude all others.

    Returns:
      A tuple consisting of a list of JobMessage instances and a
      next page token string.

    Raises:
      RuntimeError: if an unexpected value for the message_importance argument
        is used.

    The JobMessage objects returned by the call contain the following  fields:
      id: A unique string identifier for the message.
      time: A string representing the UTC time of the message
        (e.g., '2015-08-18T21:03:50.644Z')
      messageImportance: An enumeration value for the message importance. The
        value if converted to string will have the following possible values:
        JOB_MESSAGE_DEBUG, JOB_MESSAGE_DETAILED, JOB_MESSAGE_BASIC,
        JOB_MESSAGE_WARNING, JOB_MESSAGE_ERROR.
     messageText: A message string.
    """
    request = dataflow.DataflowProjectsLocationsJobsMessagesListRequest(
        jobId=job_id,
        location=self.google_cloud_options.region,
        projectId=self.google_cloud_options.project)
    if page_token is not None:
      request.pageToken = page_token
    if start_time is not None:
      request.startTime = start_time
    if end_time is not None:
      request.endTime = end_time
    if minimum_importance is not None:
      if minimum_importance == 'JOB_MESSAGE_DEBUG':
        request.minimumImportance = (
            dataflow.DataflowProjectsLocationsJobsMessagesListRequest.
            MinimumImportanceValueValuesEnum.JOB_MESSAGE_DEBUG)
      elif minimum_importance == 'JOB_MESSAGE_DETAILED':
        request.minimumImportance = (
            dataflow.DataflowProjectsLocationsJobsMessagesListRequest.
            MinimumImportanceValueValuesEnum.JOB_MESSAGE_DETAILED)
      elif minimum_importance == 'JOB_MESSAGE_BASIC':
        request.minimumImportance = (
            dataflow.DataflowProjectsLocationsJobsMessagesListRequest.
            MinimumImportanceValueValuesEnum.JOB_MESSAGE_BASIC)
      elif minimum_importance == 'JOB_MESSAGE_WARNING':
        request.minimumImportance = (
            dataflow.DataflowProjectsLocationsJobsMessagesListRequest.
            MinimumImportanceValueValuesEnum.JOB_MESSAGE_WARNING)
      elif minimum_importance == 'JOB_MESSAGE_ERROR':
        request.minimumImportance = (
            dataflow.DataflowProjectsLocationsJobsMessagesListRequest.
            MinimumImportanceValueValuesEnum.JOB_MESSAGE_ERROR)
      else:
        raise RuntimeError(
            'Unexpected value for minimum_importance argument: %r' %
            minimum_importance)
    response = self._client.projects_locations_jobs_messages.List(request)
    return response.jobMessages, response.nextPageToken

  def job_id_for_name(self, job_name):
    token = None
    while True:
      request = dataflow.DataflowProjectsLocationsJobsListRequest(
          projectId=self.google_cloud_options.project,
          location=self.google_cloud_options.region,
          pageToken=token)
      response = self._client.projects_locations_jobs.List(request)
      for job in response.jobs:
        if (job.name == job_name and job.currentState in [
            dataflow.Job.CurrentStateValueValuesEnum.JOB_STATE_RUNNING,
            dataflow.Job.CurrentStateValueValuesEnum.JOB_STATE_DRAINING
        ]):
          return job.id
      token = response.nextPageToken
      if token is None:
        raise ValueError("No running job found with name '%s'" % job_name)


class MetricUpdateTranslators(object):
  """Translators between accumulators and dataflow metric updates."""
  @staticmethod
  def translate_boolean(accumulator, metric_update_proto):
    metric_update_proto.boolean = accumulator.value

  @staticmethod
  def translate_scalar_mean_int(accumulator, metric_update_proto):
    if accumulator.count:
      metric_update_proto.integerMean = dataflow.IntegerMean()
      metric_update_proto.integerMean.sum = to_split_int(accumulator.sum)
      metric_update_proto.integerMean.count = to_split_int(accumulator.count)
    else:
      metric_update_proto.nameAndKind.kind = None

  @staticmethod
  def translate_scalar_mean_float(accumulator, metric_update_proto):
    if accumulator.count:
      metric_update_proto.floatingPointMean = dataflow.FloatingPointMean()
      metric_update_proto.floatingPointMean.sum = accumulator.sum
      metric_update_proto.floatingPointMean.count = to_split_int(
          accumulator.count)
    else:
      metric_update_proto.nameAndKind.kind = None

  @staticmethod
  def translate_scalar_counter_int(accumulator, metric_update_proto):
    metric_update_proto.integer = to_split_int(accumulator.value)

  @staticmethod
  def translate_scalar_counter_float(accumulator, metric_update_proto):
    metric_update_proto.floatingPoint = accumulator.value


class _LegacyDataflowStager(Stager):
  def __init__(self, dataflow_application_client):
    super().__init__()
    self._dataflow_application_client = dataflow_application_client

  def stage_artifact(self, local_path_to_artifact, artifact_name, sha256):
    self._dataflow_application_client._gcs_file_copy(
        local_path_to_artifact, artifact_name, sha256)

  def commit_manifest(self):
    pass

  @staticmethod
  def get_sdk_package_name():
    """For internal use only; no backwards-compatibility guarantees.

          Returns the PyPI package name to be staged to Google Cloud Dataflow.
    """
    return shared_names.BEAM_PACKAGE_NAME


class DataflowJobAlreadyExistsError(retry.PermanentException):
  """A non-retryable exception that a job with the given name already exists."""
  # Inherits retry.PermanentException to avoid retry in
  # DataflowApplicationClient.submit_job_description
  pass


def to_split_int(n):
  res = dataflow.SplitInt64()
  res.lowBits = n & 0xffffffff
  res.highBits = n >> 32
  return res


# TODO: Used in legacy batch worker. Move under MetricUpdateTranslators
# after Runner V2 transition.
def translate_distribution(distribution_update, metric_update_proto):
  """Translate metrics DistributionUpdate to dataflow distribution update.

  Args:
    distribution_update: Instance of DistributionData,
    DistributionInt64Accumulator or DataflowDistributionCounter.
    metric_update_proto: Used for report metrics.
  """
  dist_update_proto = dataflow.DistributionUpdate()
  dist_update_proto.min = to_split_int(distribution_update.min)
  dist_update_proto.max = to_split_int(distribution_update.max)
  dist_update_proto.count = to_split_int(distribution_update.count)
  dist_update_proto.sum = to_split_int(distribution_update.sum)
  # DataflowDistributionCounter needs to translate histogram
  if isinstance(distribution_update, DataflowDistributionCounter):
    dist_update_proto.histogram = dataflow.Histogram()
    distribution_update.translate_to_histogram(dist_update_proto.histogram)
  metric_update_proto.distribution = dist_update_proto


# TODO: Used in legacy batch worker. Delete after Runner V2 transition.
def translate_value(value, metric_update_proto):
  metric_update_proto.integer = to_split_int(value)


def _use_fnapi(pipeline_options):
  standard_options = pipeline_options.view_as(StandardOptions)
  debug_options = pipeline_options.view_as(DebugOptions)

  return standard_options.streaming or (
      debug_options.experiments and 'beam_fn_api' in debug_options.experiments)


def _use_unified_worker(pipeline_options):
  debug_options = pipeline_options.view_as(DebugOptions)
  use_unified_worker_flag = 'use_unified_worker'
  use_runner_v2_flag = 'use_runner_v2'
  enable_prime_flag = 'enable_prime'

  if (debug_options.lookup_experiment(use_runner_v2_flag) and
      not debug_options.lookup_experiment(use_unified_worker_flag)):
    debug_options.add_experiment(use_unified_worker_flag)

  dataflow_service_options = pipeline_options.view_as(
      GoogleCloudOptions).dataflow_service_options or []
  if ((debug_options.lookup_experiment(enable_prime_flag) or
       enable_prime_flag in dataflow_service_options) and
      not any([debug_options.lookup_experiment('disable_prime_runner_v2'),
               debug_options.lookup_experiment('disable_runner_v2')])):
    debug_options.add_experiment(use_runner_v2_flag)
    debug_options.add_experiment(use_unified_worker_flag)
    debug_options.add_experiment(enable_prime_flag)

  return debug_options.lookup_experiment(use_unified_worker_flag)


def _get_container_image_tag():
  base_version = pkg_resources.parse_version(
      beam_version.__version__).base_version
  if base_version != beam_version.__version__:
    warnings.warn(
        "A non-standard version of Beam SDK detected: %s. "
        "Dataflow runner will use container image tag %s. "
        "This use case is not supported." %
        (beam_version.__version__, base_version))
  return base_version


def get_container_image_from_options(pipeline_options):
  """For internal use only; no backwards-compatibility guarantees.

    Args:
      pipeline_options (PipelineOptions): A container for pipeline options.

    Returns:
      str: Container image for remote execution.
  """
  worker_options = pipeline_options.view_as(WorkerOptions)
  if worker_options.sdk_container_image:
    return worker_options.sdk_container_image

  use_fnapi = _use_fnapi(pipeline_options)
  # TODO(tvalentyn): Use enumerated type instead of strings for job types.
  if use_fnapi:
    fnapi_suffix = '-fnapi'
  else:
    fnapi_suffix = ''

  version_suffix = '%s%s' % (sys.version_info[0:2])
  image_name = '{repository}/python{version_suffix}{fnapi_suffix}'.format(
      repository=names.DATAFLOW_CONTAINER_IMAGE_REPOSITORY,
      version_suffix=version_suffix,
      fnapi_suffix=fnapi_suffix)

  image_tag = _get_required_container_version(use_fnapi)
  return image_name + ':' + image_tag


def _get_required_container_version(use_fnapi):
  """For internal use only; no backwards-compatibility guarantees.

    Args:
      use_fnapi (bool): True, if pipeline is using FnAPI, False otherwise.

    Returns:
      str: The tag of worker container images in GCR that corresponds to
        current version of the SDK.
    """
  if 'dev' in beam_version.__version__:
    if use_fnapi:
      return names.BEAM_FNAPI_CONTAINER_VERSION
    else:
      return names.BEAM_CONTAINER_VERSION
  else:
    return _get_container_image_tag()


def get_runner_harness_container_image():
  """For internal use only; no backwards-compatibility guarantees.

     Returns:
       str: Runner harness container image that shall be used by default
         for current SDK version or None if the runner harness container image
         bundled with the service shall be used.
    """
  # Pin runner harness for released versions of the SDK.
  if 'dev' not in beam_version.__version__:
    return (
        names.DATAFLOW_CONTAINER_IMAGE_REPOSITORY + '/' + 'harness' + ':' +
        _get_container_image_tag())
  # Don't pin runner harness for dev versions so that we can notice
  # potential incompatibility between runner and sdk harnesses.
  return None


def get_response_encoding():
  """Encoding to use to decode HTTP response from Google APIs."""
  return 'utf8'


def _verify_interpreter_version_is_supported(pipeline_options):
  if ('%s.%s' %
      (sys.version_info[0],
       sys.version_info[1]) in _PYTHON_VERSIONS_SUPPORTED_BY_DATAFLOW):
    return

  if 'dev' in beam_version.__version__:
    return

  debug_options = pipeline_options.view_as(DebugOptions)
  if (debug_options.experiments and
      'use_unsupported_python_version' in debug_options.experiments):
    return

  raise Exception(
      'Dataflow runner currently supports Python versions %s, got %s.\n'
      'To ignore this requirement and start a job '
      'using an unsupported version of Python interpreter, pass '
      '--experiment use_unsupported_python_version pipeline option.' %
      (_PYTHON_VERSIONS_SUPPORTED_BY_DATAFLOW, sys.version))


# To enable a counter on the service, add it to this dictionary.
# This is required for the legacy python dataflow runner, as portability
# does not communicate to the service via python code, but instead via a
# a runner harness (in C++ or Java).
# TODO(BEAM-7050) : Remove this antipattern, legacy dataflow python
# pipelines will break whenever a new cy_combiner type is used.
structured_counter_translations = {
    cy_combiners.CountCombineFn: (
        dataflow.CounterMetadata.KindValueValuesEnum.SUM,
        MetricUpdateTranslators.translate_scalar_counter_int),
    cy_combiners.SumInt64Fn: (
        dataflow.CounterMetadata.KindValueValuesEnum.SUM,
        MetricUpdateTranslators.translate_scalar_counter_int),
    cy_combiners.MinInt64Fn: (
        dataflow.CounterMetadata.KindValueValuesEnum.MIN,
        MetricUpdateTranslators.translate_scalar_counter_int),
    cy_combiners.MaxInt64Fn: (
        dataflow.CounterMetadata.KindValueValuesEnum.MAX,
        MetricUpdateTranslators.translate_scalar_counter_int),
    cy_combiners.MeanInt64Fn: (
        dataflow.CounterMetadata.KindValueValuesEnum.MEAN,
        MetricUpdateTranslators.translate_scalar_mean_int),
    cy_combiners.SumFloatFn: (
        dataflow.CounterMetadata.KindValueValuesEnum.SUM,
        MetricUpdateTranslators.translate_scalar_counter_float),
    cy_combiners.MinFloatFn: (
        dataflow.CounterMetadata.KindValueValuesEnum.MIN,
        MetricUpdateTranslators.translate_scalar_counter_float),
    cy_combiners.MaxFloatFn: (
        dataflow.CounterMetadata.KindValueValuesEnum.MAX,
        MetricUpdateTranslators.translate_scalar_counter_float),
    cy_combiners.MeanFloatFn: (
        dataflow.CounterMetadata.KindValueValuesEnum.MEAN,
        MetricUpdateTranslators.translate_scalar_mean_float),
    cy_combiners.AllCombineFn: (
        dataflow.CounterMetadata.KindValueValuesEnum.AND,
        MetricUpdateTranslators.translate_boolean),
    cy_combiners.AnyCombineFn: (
        dataflow.CounterMetadata.KindValueValuesEnum.OR,
        MetricUpdateTranslators.translate_boolean),
    cy_combiners.DataflowDistributionCounterFn: (
        dataflow.CounterMetadata.KindValueValuesEnum.DISTRIBUTION,
        translate_distribution),
    cy_combiners.DistributionInt64Fn: (
        dataflow.CounterMetadata.KindValueValuesEnum.DISTRIBUTION,
        translate_distribution),
}

counter_translations = {
    cy_combiners.CountCombineFn: (
        dataflow.NameAndKind.KindValueValuesEnum.SUM,
        MetricUpdateTranslators.translate_scalar_counter_int),
    cy_combiners.SumInt64Fn: (
        dataflow.NameAndKind.KindValueValuesEnum.SUM,
        MetricUpdateTranslators.translate_scalar_counter_int),
    cy_combiners.MinInt64Fn: (
        dataflow.NameAndKind.KindValueValuesEnum.MIN,
        MetricUpdateTranslators.translate_scalar_counter_int),
    cy_combiners.MaxInt64Fn: (
        dataflow.NameAndKind.KindValueValuesEnum.MAX,
        MetricUpdateTranslators.translate_scalar_counter_int),
    cy_combiners.MeanInt64Fn: (
        dataflow.NameAndKind.KindValueValuesEnum.MEAN,
        MetricUpdateTranslators.translate_scalar_mean_int),
    cy_combiners.SumFloatFn: (
        dataflow.NameAndKind.KindValueValuesEnum.SUM,
        MetricUpdateTranslators.translate_scalar_counter_float),
    cy_combiners.MinFloatFn: (
        dataflow.NameAndKind.KindValueValuesEnum.MIN,
        MetricUpdateTranslators.translate_scalar_counter_float),
    cy_combiners.MaxFloatFn: (
        dataflow.NameAndKind.KindValueValuesEnum.MAX,
        MetricUpdateTranslators.translate_scalar_counter_float),
    cy_combiners.MeanFloatFn: (
        dataflow.NameAndKind.KindValueValuesEnum.MEAN,
        MetricUpdateTranslators.translate_scalar_mean_float),
    cy_combiners.AllCombineFn: (
        dataflow.NameAndKind.KindValueValuesEnum.AND,
        MetricUpdateTranslators.translate_boolean),
    cy_combiners.AnyCombineFn: (
        dataflow.NameAndKind.KindValueValuesEnum.OR,
        MetricUpdateTranslators.translate_boolean),
    cy_combiners.DataflowDistributionCounterFn: (
        dataflow.NameAndKind.KindValueValuesEnum.DISTRIBUTION,
        translate_distribution),
    cy_combiners.DistributionInt64Fn: (
        dataflow.CounterMetadata.KindValueValuesEnum.DISTRIBUTION,
        translate_distribution),
}<|MERGE_RESOLUTION|>--- conflicted
+++ resolved
@@ -294,6 +294,7 @@
       environment_payload = proto_utils.parse_Bytes(
           environment.payload, beam_runner_api_pb2.DockerPayload)
       container_image_url = environment_payload.container_image
+
       container_image = dataflow.SdkHarnessContainerImage()
       container_image.containerImage = container_image_url
       container_image.useSingleCorePerContainer = (
@@ -304,11 +305,7 @@
         container_image.capabilities.append(capability)
       pool.sdkHarnessContainerImages.append(container_image)
 
-<<<<<<< HEAD
-    if not _use_fnapi(options):
-=======
     if not _use_fnapi(options) or not pool.sdkHarnessContainerImages:
->>>>>>> ddd95c53
       pool.workerHarnessContainerImage = (
           get_container_image_from_options(options))
     elif len(pool.sdkHarnessContainerImages) == 1:
