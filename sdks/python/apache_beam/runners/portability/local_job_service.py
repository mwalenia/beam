#
# Licensed to the Apache Software Foundation (ASF) under one or more
# contributor license agreements.  See the NOTICE file distributed with
# this work for additional information regarding copyright ownership.
# The ASF licenses this file to You under the Apache License, Version 2.0
# (the "License"); you may not use this file except in compliance with
# the License.  You may obtain a copy of the License at
#
#    http://www.apache.org/licenses/LICENSE-2.0
#
# Unless required by applicable law or agreed to in writing, software
# distributed under the License is distributed on an "AS IS" BASIS,
# WITHOUT WARRANTIES OR CONDITIONS OF ANY KIND, either express or implied.
# See the License for the specific language governing permissions and
# limitations under the License.
#
# pytype: skip-file

import concurrent.futures
import itertools
import logging
import os
import queue
import shutil
import subprocess
import tempfile
import threading
import time
import traceback
from typing import TYPE_CHECKING
from typing import List
from typing import Optional

import grpc
from google.protobuf import json_format
from google.protobuf import text_format  # type: ignore # not in typeshed

from apache_beam.metrics import monitoring_infos
from apache_beam.portability.api import beam_artifact_api_pb2_grpc
from apache_beam.portability.api import beam_fn_api_pb2_grpc
from apache_beam.portability.api import beam_job_api_pb2
from apache_beam.portability.api import beam_job_api_pb2_grpc
from apache_beam.portability.api import beam_provision_api_pb2
from apache_beam.portability.api import endpoints_pb2
from apache_beam.runners.portability import abstract_job_service
from apache_beam.runners.portability import artifact_service
from apache_beam.runners.portability import portable_runner
from apache_beam.runners.portability.fn_api_runner import fn_runner
from apache_beam.runners.portability.fn_api_runner import worker_handlers
from apache_beam.utils import thread_pool_executor

if TYPE_CHECKING:
  from google.protobuf import struct_pb2  # pylint: disable=ungrouped-imports
  from apache_beam.portability.api import beam_runner_api_pb2

_LOGGER = logging.getLogger(__name__)


def _iter_queue(q):
  while True:
    yield q.get(block=True)


class LocalJobServicer(abstract_job_service.AbstractJobServiceServicer):
  """Manages one or more pipelines, possibly concurrently.
    Experimental: No backward compatibility guaranteed.
    Servicer for the Beam Job API.

    This JobService uses a basic local implementation of runner to run the job.
    This JobService is not capable of managing job on remote clusters.

    By default, this JobService executes the job in process but still uses GRPC
    to communicate pipeline and worker state.  It can also be configured to use
    inline calls rather than GRPC (for speed) or launch completely separate
    subprocesses for the runner and worker(s).
    """
  def __init__(self, staging_dir=None, beam_job_type=None):
    super().__init__()
    self._cleanup_staging_dir = staging_dir is None
    self._staging_dir = staging_dir or tempfile.mkdtemp()
    self._artifact_service = artifact_service.ArtifactStagingService(
        artifact_service.BeamFilesystemHandler(self._staging_dir).file_writer)
    self._artifact_staging_endpoint = None  # type: Optional[endpoints_pb2.ApiServiceDescriptor]
    self._beam_job_type = beam_job_type or BeamJob

  def create_beam_job(self,
                      preparation_id,  # stype: str
                      job_name,  # type: str
                      pipeline,  # type: beam_runner_api_pb2.Pipeline
                      options  # type: struct_pb2.Struct
                     ):
    # type: (...) -> BeamJob
    self._artifact_service.register_job(
        staging_token=preparation_id,
        dependency_sets={
            id: env.dependencies
            for (id, env) in pipeline.components.environments.items()
        })
    provision_info = fn_runner.ExtendedProvisionInfo(
        beam_provision_api_pb2.ProvisionInfo(pipeline_options=options),
        self._staging_dir,
        job_name=job_name)
    return self._beam_job_type(
        preparation_id,
        pipeline,
        options,
        provision_info,
        self._artifact_staging_endpoint,
        self._artifact_service)

  def get_bind_address(self):
    """Return the address used to open the port on the gRPC server.

    This is often, but not always the same as the service address.  For
    example, to make the service accessible to external machines, override this
    to return '[::]' and override `get_service_address()` to return a publicly
    accessible host name.
    """
    return self.get_service_address()

  def get_service_address(self):
    """Return the host name at which this server will be accessible.

    In particular, this is provided to the client upon connection as the
    artifact staging endpoint.
    """
    return 'localhost'

  def start_grpc_server(self, port=0):
    options = [("grpc.max_receive_message_length", -1),
               ("grpc.max_send_message_length", -1),
               ("grpc.http2.max_pings_without_data", 0),
               ("grpc.http2.max_ping_strikes", 0)]
    self._server = grpc.server(
        thread_pool_executor.shared_unbounded_instance(), options=options)
    port = self._server.add_insecure_port(
        '%s:%d' % (self.get_bind_address(), port))
    beam_job_api_pb2_grpc.add_JobServiceServicer_to_server(self, self._server)
    beam_artifact_api_pb2_grpc.add_ArtifactStagingServiceServicer_to_server(
        self._artifact_service, self._server)
    hostname = self.get_service_address()
    self._artifact_staging_endpoint = endpoints_pb2.ApiServiceDescriptor(
        url='%s:%d' % (hostname, port))
    self._server.start()
    _LOGGER.info('Grpc server started at %s on port %d' % (hostname, port))
    return port

  def stop(self, timeout=1):
    self._server.stop(timeout)
    if os.path.exists(self._staging_dir) and self._cleanup_staging_dir:
      shutil.rmtree(self._staging_dir, ignore_errors=True)

  def GetJobMetrics(self, request, context=None):
    if request.job_id not in self._jobs:
      raise LookupError("Job {} does not exist".format(request.job_id))

    result = self._jobs[request.job_id].result
    monitoring_info_list = []
    if result is not None:
      for mi in result._monitoring_infos_by_stage.values():
        monitoring_info_list.extend(mi)

    # Filter out system metrics
    user_monitoring_info_list = [
        x for x in monitoring_info_list
        if monitoring_infos.is_user_monitoring_info(x)
    ]

    return beam_job_api_pb2.GetJobMetricsResponse(
        metrics=beam_job_api_pb2.MetricResults(
            committed=user_monitoring_info_list))


class SubprocessSdkWorker(object):
  """Manages a SDK worker implemented as a subprocess communicating over grpc.
  """
  def __init__(
      self,
      worker_command_line,  # type: bytes
      control_address,
      provision_info,
      worker_id=None):
    self._worker_command_line = worker_command_line
    self._control_address = control_address
    self._provision_info = provision_info
    self._worker_id = worker_id

  def run(self):
    options = [("grpc.http2.max_pings_without_data", 0),
               ("grpc.http2.max_ping_strikes", 0)]
    logging_server = grpc.server(
        thread_pool_executor.shared_unbounded_instance(), options=options)
    logging_port = logging_server.add_insecure_port('[::]:0')
    logging_server.start()
    logging_servicer = BeamFnLoggingServicer()
    beam_fn_api_pb2_grpc.add_BeamFnLoggingServicer_to_server(
        logging_servicer, logging_server)
    logging_descriptor = text_format.MessageToString(
        endpoints_pb2.ApiServiceDescriptor(url='localhost:%s' % logging_port))

    control_descriptor = text_format.MessageToString(
        endpoints_pb2.ApiServiceDescriptor(url=self._control_address))
    pipeline_options = json_format.MessageToJson(
        self._provision_info.provision_info.pipeline_options)

    env_dict = dict(
        os.environ,
        CONTROL_API_SERVICE_DESCRIPTOR=control_descriptor,
        LOGGING_API_SERVICE_DESCRIPTOR=logging_descriptor,
        PIPELINE_OPTIONS=pipeline_options)
    # only add worker_id when it is set.
    if self._worker_id:
      env_dict['WORKER_ID'] = self._worker_id

    with worker_handlers.SUBPROCESS_LOCK:
      p = subprocess.Popen(self._worker_command_line, shell=True, env=env_dict)
    try:
      p.wait()
      if p.returncode:
        raise RuntimeError(
            'Worker subprocess exited with return code %s' % p.returncode)
    finally:
      if p.poll() is None:
        p.kill()
      logging_server.stop(0)


class BeamJob(abstract_job_service.AbstractBeamJob):
  """This class handles running and managing a single pipeline.

    The current state of the pipeline is available as self.state.
    """

  def __init__(self,
               job_id,  # type: str
               pipeline,
               options,
               provision_info,  # type: fn_runner.ExtendedProvisionInfo
               artifact_staging_endpoint,  # type: Optional[endpoints_pb2.ApiServiceDescriptor]
               artifact_service,  # type: artifact_service.ArtifactStagingService
              ):
    super().__init__(job_id, provision_info.job_name, pipeline, options)
    self._provision_info = provision_info
    self._artifact_staging_endpoint = artifact_staging_endpoint
    self._artifact_service = artifact_service
    self._state_queues = []  # type: List[queue.Queue]
    self._log_queues = JobLogQueues()
    self.daemon = True
    self.result = None

  def set_state(self, new_state):
    """Set the latest state as an int enum and notify consumers"""
    timestamp = super().set_state(new_state)
    if timestamp is not None:
      # Inform consumers of the new state.
      for queue in self._state_queues:
        queue.put((new_state, timestamp))

  def prepare(self):
    pass

  def artifact_staging_endpoint(self):
    return self._artifact_staging_endpoint

  def run(self):
    self.set_state(beam_job_api_pb2.JobState.STARTING)
    self._run_thread = threading.Thread(target=self._run_job)
    self._run_thread.start()

  def _run_job(self):
    with JobLogHandler(self._log_queues) as log_handler:
      self._update_dependencies()
      try:
        start = time.time()
        self.result = self._invoke_runner()
        self.result.wait_until_finish()
        _LOGGER.info(
<<<<<<< HEAD
            'Successfully completed job in %s seconds.', time.time() - start)
        self.result = result
        result.wait_until_finish()
        self.set_state(beam_job_api_pb2.JobState.DONE)
=======
            'Completed job in %s seconds with state %s.',
            time.time() - start,
            self.result.state)
        self.set_state(
            portable_runner.PipelineResult.pipeline_state_to_runner_api_state(
                self.result.state))
>>>>>>> ddd95c53
      except:  # pylint: disable=bare-except
        self._log_queues.put(
            beam_job_api_pb2.JobMessage(
                message_id=log_handler._next_id(),
                time=time.strftime('%Y-%m-%d %H:%M:%S.'),
                importance=beam_job_api_pb2.JobMessage.JOB_MESSAGE_ERROR,
                message_text=traceback.format_exc()))
        _LOGGER.exception('Error running pipeline.')
        self.set_state(beam_job_api_pb2.JobState.FAILED)
        raise

  def _invoke_runner(self):
    self.set_state(beam_job_api_pb2.JobState.RUNNING)
    return fn_runner.FnApiRunner(
        provision_info=self._provision_info).run_via_runner_api(
            self._pipeline_proto)

  def _update_dependencies(self):
    try:
      for env_id, deps in self._artifact_service.resolved_deps(
          self._job_id, timeout=0).items():
        # Slice assignment not supported for repeated fields.
        env = self._pipeline_proto.components.environments[env_id]
        del env.dependencies[:]
        env.dependencies.extend(deps)
      self._provision_info.provision_info.ClearField('retrieval_token')
    except concurrent.futures.TimeoutError:
      pass  # TODO(BEAM-9577): Require this once all SDKs support it.

  def cancel(self):
    if not self.is_terminal_state(self.state):
      self.set_state(beam_job_api_pb2.JobState.CANCELLING)
      # TODO(robertwb): Actually cancel...
      self.set_state(beam_job_api_pb2.JobState.CANCELLED)

  def get_state_stream(self):
    # Register for any new state changes.
    state_queue = queue.Queue()
    self._state_queues.append(state_queue)

    for state, timestamp in self.with_state_history(_iter_queue(state_queue)):
      yield state, timestamp
      if self.is_terminal_state(state):
        break

  def get_message_stream(self):
    # Register for any new messages.
    log_queue = queue.Queue()
    self._log_queues.append(log_queue)
    self._state_queues.append(log_queue)

    for msg in itertools.chain(self._log_queues.cache(),
                               self.with_state_history(_iter_queue(log_queue))):
      if isinstance(msg, tuple):
        assert len(msg) == 2 and isinstance(msg[0], int)
        current_state = msg[0]
        yield msg
        if self.is_terminal_state(current_state):
          break
      else:
        yield msg


class BeamFnLoggingServicer(beam_fn_api_pb2_grpc.BeamFnLoggingServicer):
  def Logging(self, log_bundles, context=None):
    for log_bundle in log_bundles:
      for log_entry in log_bundle.log_entries:
        _LOGGER.info('Worker: %s', str(log_entry).replace('\n', ' '))
    return iter([])


class JobLogQueues(object):
  def __init__(self):
    self._queues = []  # type: List[queue.Queue]
    self._cache = []
    self._cache_size = 10
    self._lock = threading.Lock()

  def cache(self):
    with self._lock:
      return list(self._cache)

  def append(self, queue):
    with self._lock:
      self._queues.append(queue)

  def put(self, msg):
    with self._lock:
      if len(self._cache) < self._cache_size:
        self._cache.append(msg)
      else:
        min_level = min(m.importance for m in self._cache)
        if msg.importance >= min_level:
          self._cache.append(msg)
          for ix, m in enumerate(self._cache):
            if m.importance == min_level:
              del self._cache[ix]
              break

      for queue in self._queues:
        queue.put(msg)


class JobLogHandler(logging.Handler):
  """Captures logs to be returned via the Beam Job API.

    Enabled via the with statement."""

  # Mapping from logging levels to LogEntry levels.
  LOG_LEVEL_MAP = {
      logging.FATAL: beam_job_api_pb2.JobMessage.JOB_MESSAGE_ERROR,
      logging.CRITICAL: beam_job_api_pb2.JobMessage.JOB_MESSAGE_ERROR,
      logging.ERROR: beam_job_api_pb2.JobMessage.JOB_MESSAGE_ERROR,
      logging.WARNING: beam_job_api_pb2.JobMessage.JOB_MESSAGE_WARNING,
      logging.INFO: beam_job_api_pb2.JobMessage.JOB_MESSAGE_BASIC,
      logging.DEBUG: beam_job_api_pb2.JobMessage.JOB_MESSAGE_DEBUG,
  }

  def __init__(self, log_queues):
    super().__init__()
    self._last_id = 0
    self._logged_thread = None
    self._log_queues = log_queues

  def __enter__(self):
    # Remember the current thread to demultiplex the logs of concurrently
    # running pipelines (as Python log handlers are global).
    self._logged_thread = threading.current_thread()
    logging.getLogger().addHandler(self)
    return self

  def __exit__(self, *args):
    self._logged_thread = None
    self.close()

  def _next_id(self):
    self._last_id += 1
    return str(self._last_id)

  def emit(self, record):
    if self._logged_thread is threading.current_thread():
      msg = beam_job_api_pb2.JobMessage(
          message_id=self._next_id(),
          time=time.strftime(
              '%Y-%m-%d %H:%M:%S.', time.localtime(record.created)),
          importance=self.LOG_LEVEL_MAP[record.levelno],
          message_text=self.format(record))

      # Inform all message consumers.
      self._log_queues.put(msg)<|MERGE_RESOLUTION|>--- conflicted
+++ resolved
@@ -275,19 +275,12 @@
         self.result = self._invoke_runner()
         self.result.wait_until_finish()
         _LOGGER.info(
-<<<<<<< HEAD
-            'Successfully completed job in %s seconds.', time.time() - start)
-        self.result = result
-        result.wait_until_finish()
-        self.set_state(beam_job_api_pb2.JobState.DONE)
-=======
             'Completed job in %s seconds with state %s.',
             time.time() - start,
             self.result.state)
         self.set_state(
             portable_runner.PipelineResult.pipeline_state_to_runner_api_state(
                 self.result.state))
->>>>>>> ddd95c53
       except:  # pylint: disable=bare-except
         self._log_queues.put(
             beam_job_api_pb2.JobMessage(
