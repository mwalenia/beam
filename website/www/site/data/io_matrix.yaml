--- conflicted
+++ resolved
@@ -225,7 +225,6 @@
           - language: java
             name: org.apache.beam.sdk.io.aws.sns.SnsIO
             url: https://beam.apache.org/releases/javadoc/current/org/apache/beam/sdk/io/aws/sns/SnsIO.html
-<<<<<<< HEAD
           - language: java
             name: org.apache.beam.sdk.io.aws2.sns.SnsIO
             url: https://beam.apache.org/releases/javadoc/current/org/apache/beam/sdk/io/aws2/sns/SnsIO.html
@@ -235,8 +234,6 @@
           - language: java
             name: org.apache.beam.sdk.io.pubsublite.PubSubLiteIO
             url: https://beam.apache.org/releases/javadoc/current/org/apache/beam/sdk/io/gcp/pubsublite/PubsubLiteIO.html
-=======
->>>>>>> ab36c1c8
   - name: Database
     description: These I/O connectors are used to connect to database systems.
     rows:
